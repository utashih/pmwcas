FROM haoxiangpeng/latest-cpp:latest

COPY . /usr/src/pmwcas
WORKDIR /usr/src/pmwcas
ENV PMEM_IS_PMEM_FORCE 1
RUN mkdir build_tmp \
    &&  cd build_tmp \
    &&  cmake -DCMAKE_CXX_COMPILER=/usr/bin/clang++ --DCMAKE_C_COMPILER=/usr/bin/clang -DCMAKE_BUILD_TYPE=Release -DPMEM_BACKEND=PMDK -DGOOGLE_FRAMEWORK=1 .. \
    &&  make -j4 

<<<<<<< HEAD
ENTRYPOINT make -C build_tmp test ARGS="-E \"(logging)|(Recovery))\" -T Test"
=======
ENTRYPOINT make -C build_tmp test ARGS="-E \"(logging)|(Recovery)\" -T Test"
>>>>>>> 89f8d3a8
<|MERGE_RESOLUTION|>--- conflicted
+++ resolved
@@ -8,8 +8,4 @@
     &&  cmake -DCMAKE_CXX_COMPILER=/usr/bin/clang++ --DCMAKE_C_COMPILER=/usr/bin/clang -DCMAKE_BUILD_TYPE=Release -DPMEM_BACKEND=PMDK -DGOOGLE_FRAMEWORK=1 .. \
     &&  make -j4 
 
-<<<<<<< HEAD
-ENTRYPOINT make -C build_tmp test ARGS="-E \"(logging)|(Recovery))\" -T Test"
-=======
-ENTRYPOINT make -C build_tmp test ARGS="-E \"(logging)|(Recovery)\" -T Test"
->>>>>>> 89f8d3a8
+ENTRYPOINT make -C build_tmp test ARGS="-E \"(logging)|(Recovery)\" -T Test"